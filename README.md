# express-graceful-exit

A component in having zero downtime deploys for Node.js with [Express](http://expressjs.com/). It was developed for Express 3.X, so it may need work to be compatible with Express 2.X

This module was developed for [Frafty](https://www.frafty.com/), a Daily Fantasy Sports site.

## Installation

```` bash
$ cd /path/to/your/project
$ npm install express-graceful-exit
````

## Usage

The following two components must be setup for this to work as planned.

### Middleware

This middleware should be the very first middleware that gets setup with your Express app.

```` javascript
var express = require('express')
  , app = express()
  , gracefulExit = require('express-graceful-exit')

app.use(gracefulExit.middleware(app))
````

### Graceful Exit Handler

This function will cleanup the server and get it ready for shutting down. It can be attached to a signal, or used as a normal function call if another tool is used (such as [naught](https://github.com/indabamusic/naught)).

```` javascript
// Example for naught
process.on('message', function(message) {
  if (message === 'shutdown') {
    gracefulExit.gracefulExitHandler(app, server {
        socketio: app.settings.socketio
    })
  }
})
````

## Options

### Middleware

There are no options available currently.

### Process Handler

The following options are available:

* __log:__ Shows some messages about what is going on (default false).
* __logger:__ Function that accepts a string to output a log message (default console.log).
* __suicideTimeout:__ The timeout to forcefully exit the process with a return code of 1 (default 3 minutes).
* __socketio:__ An instance of socket.io, that will close all open socket.io connections (default none)
<<<<<<< HEAD
* __exitProcess:__ Instructs this module to call process.exit it is done (default true).
* __callback:__ Function that will be called with the "exit" status code once closing express is done (for good or worse). Should be use in conjunction with exitProcess=false, where it is the responsilbity of the caller to handle process shutdown.
=======
* __force:__ Instructs the module to forcibly close sockets once the suicide timeout elapses. Requires that gracefulExit.init(server) be called when initializing the HTTP server (default: false)
>>>>>>> d0738448

## Details

To gracefully exit this module will do the following things:

1. Close the server so no new connections get accepted
2. Mark that the server will gracefully exit, so if a connection that is using the Keep-Alive header is still active, it will be told to close the connection. The HTTP status code of 502 is returned, so nginx, ELB, etc will try again with a working server.
3. If a socket.io instance is passed in the options, it enumerates all connected clients and disconnects them. The client should have code to reconnect on disconnect.
5. Once all connected clients are disconnected, the server exits with an error code of 0.
6. If there are still some remaining connections after the `suicideTimeout`, the server ungracefully exits with an error code of 1.

## Getting zero downtime deploys

This module does not give you zero downtime deploys automatically, but provides a server that is capable of exiting gracefully, which can then be used by a module like naught to provide zero downtime deploys.

#### Author: [Jon Keating](http://twitter.com/emostar)
<|MERGE_RESOLUTION|>--- conflicted
+++ resolved
@@ -56,12 +56,10 @@
 * __logger:__ Function that accepts a string to output a log message (default console.log).
 * __suicideTimeout:__ The timeout to forcefully exit the process with a return code of 1 (default 3 minutes).
 * __socketio:__ An instance of socket.io, that will close all open socket.io connections (default none)
-<<<<<<< HEAD
+* __force:__ Instructs the module to forcibly close sockets once the suicide timeout elapses. Requires that gracefulExit.init(server) be called when initializing the HTTP server (default: false)
 * __exitProcess:__ Instructs this module to call process.exit it is done (default true).
 * __callback:__ Function that will be called with the "exit" status code once closing express is done (for good or worse). Should be use in conjunction with exitProcess=false, where it is the responsilbity of the caller to handle process shutdown.
-=======
-* __force:__ Instructs the module to forcibly close sockets once the suicide timeout elapses. Requires that gracefulExit.init(server) be called when initializing the HTTP server (default: false)
->>>>>>> d0738448
+
 
 ## Details
 
